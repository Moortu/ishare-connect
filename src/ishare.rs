--- conflicted
+++ resolved
@@ -8,7 +8,6 @@
 use jsonwebtoken::{
     decode, encode, Algorithm, DecodingKey, EncodingKey, Header, TokenData, Validation,
 };
-use josekit::{jwe::{RSA_OAEP_256, JweHeader}, jwt::{self, JwtPayload}};
 use openssl::{
     pkcs12::ParsedPkcs12_2,
     pkey::{PKey, Private},
@@ -20,13 +19,8 @@
     policies::ExponentialBackoff, RetryTransientMiddleware, Retryable, RetryableStrategy,
 };
 use serde::{de::DeserializeOwned, Deserialize, Serialize};
-<<<<<<< HEAD
-use std::{collections::HashMap, time::UNIX_EPOCH};
-use serde_json::Value;
-=======
 use serde_json::Value;
 use std::{collections::HashMap, time::UNIX_EPOCH};
->>>>>>> f38abb0f
 
 #[derive(Debug, Serialize, Deserialize)]
 pub struct Account {
@@ -548,25 +542,6 @@
         let claims = IshareClaimsWithExtra {
             ishare_claims,
             extra: extra_claims,
-<<<<<<< HEAD
-        };        
-
-        let header_str = serde_json::to_string(&header).map_err(|e| IshareError {
-            message: e.to_string()
-        })?;
-        let claims_str = serde_json::to_string(&claims).map_err(|e| IshareError {
-            message: e.to_string()
-        })?;
-
-        let header_map: HashMap<&str, Value> = serde_json::from_str(&header_str).map_err(|e| IshareError {
-            message: e.to_string()
-        })?;
-        let claims_map: HashMap<&str, Value> = serde_json::from_str(&claims_str).map_err(|e| IshareError {
-            message: e.to_string()
-        })?;
-
-        
-=======
         };
 
         let header_str = serde_json::to_string(&header).map_err(|e| IshareError {
@@ -585,21 +560,14 @@
                 message: e.to_string(),
             })?;
 
->>>>>>> f38abb0f
         let mut jwe_header = JweHeader::new();
         for claim in header_map {
             let _ = jwe_header.set_claim(claim.0, Some(claim.1.clone()));
         }
         //https://crates.io/crates/josekit
-<<<<<<< HEAD
-        
+
         jwe_header.set_content_encryption("A128CBC-HS256");
-        
-=======
-
-        jwe_header.set_content_encryption("A128CBC-HS256");
-
->>>>>>> f38abb0f
+
         let mut jwe_payload = JwtPayload::new();
         for claim in claims_map {
             let _ = jwe_payload.set_claim(claim.0, Some(claim.1.clone()));
@@ -611,30 +579,6 @@
                 idp_cert.x5c
             )
             .as_bytes(),
-<<<<<<< HEAD
-        ).map_err(|e| IshareError {
-            message: e.to_string()
-        })?;
-
-        let public_key = cert.public_key().map_err(|e| IshareError {
-            message: e.to_string()
-        })?;
-        let pkey_bytes = public_key.public_key_to_pem().map_err(|e| IshareError {
-            message: e.to_string()
-        })?;
-
-        let encrypter = RSA_OAEP_256.encrypter_from_pem(&pkey_bytes).map_err(|e| IshareError {
-            message: e.to_string()
-        })?;
-        let jwk: String = jwt::encode_with_encrypter(&jwe_payload, &jwe_header, &encrypter).map_err(|e| IshareError {
-            message: e.to_string()
-        })?;
-        
-        return Ok(jwk);
-
-        /* 
-        
-=======
         )
         .map_err(|e| IshareError {
             message: e.to_string(),
@@ -661,7 +605,6 @@
 
         /*
 
->>>>>>> f38abb0f
         let mut jws_header = JwsHeader::new();
         for claim in header_map {
             let _ = jws_header.set_claim(claim.0, Some(claim.1.clone()));
