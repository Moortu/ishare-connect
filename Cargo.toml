--- conflicted
+++ resolved
@@ -1,10 +1,6 @@
 [package]
 name = "ishare"
-<<<<<<< HEAD
 version = "0.2.3"
-=======
-version = "0.2.2"
->>>>>>> 5c1ffe93
 edition = "2021"
 description = "Helps you connect within the ishare framework"
 homepage = "https://github.com/LIFE-Electronic/ishare-connect"
@@ -28,9 +24,6 @@
 openssl-sys = "0.9.102"
 anyhow = "1.0.86"
 thiserror = "1.0.61"
-<<<<<<< HEAD
 reqwest-retry = "0.7.0"
 reqwest-middleware = "0.4.0"
-=======
-utoipa = "5.2.0"
->>>>>>> 5c1ffe93
+utoipa = "5.2.0"